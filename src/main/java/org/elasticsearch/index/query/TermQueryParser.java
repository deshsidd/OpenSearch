/*
 * Licensed to Elasticsearch under one or more contributor
 * license agreements. See the NOTICE file distributed with
 * this work for additional information regarding copyright
 * ownership. Elasticsearch licenses this file to you under
 * the Apache License, Version 2.0 (the "License"); you may
 * not use this file except in compliance with the License.
 * You may obtain a copy of the License at
 *
 *    http://www.apache.org/licenses/LICENSE-2.0
 *
 * Unless required by applicable law or agreed to in writing,
 * software distributed under the License is distributed on an
 * "AS IS" BASIS, WITHOUT WARRANTIES OR CONDITIONS OF ANY
 * KIND, either express or implied.  See the License for the
 * specific language governing permissions and limitations
 * under the License.
 */

package org.elasticsearch.index.query;

import org.elasticsearch.common.inject.Inject;
import org.elasticsearch.common.xcontent.XContentParser;
<<<<<<< HEAD
=======
import org.elasticsearch.index.mapper.FieldMapper;
>>>>>>> 5a0c456a

import java.io.IOException;

/**
 * Parser for the TermQuery.
 */
public class TermQueryParser extends BaseQueryParser {

    public static final String NAME = "term";

    @Inject
    public TermQueryParser() {
    }

    @Override
    public String[] names() {
        return new String[]{NAME};
    }

    @Override
    public QueryBuilder fromXContent(QueryParseContext parseContext) throws IOException, QueryParsingException {
        XContentParser parser = parseContext.parser();

        String queryName = null;
        String fieldName = null;
        Object value = null;
        float boost = 1.0f;
        String currentFieldName = null;
        XContentParser.Token token;
        while ((token = parser.nextToken()) != XContentParser.Token.END_OBJECT) {
            if (token == XContentParser.Token.FIELD_NAME) {
                currentFieldName = parser.currentName();
            } else if (parseContext.isDeprecatedSetting(currentFieldName)) {
                // skip
            } else if (token == XContentParser.Token.START_OBJECT) {
                // also support a format of "term" : {"field_name" : { ... }}
                fieldName = currentFieldName;
                while ((token = parser.nextToken()) != XContentParser.Token.END_OBJECT) {
                    if (token == XContentParser.Token.FIELD_NAME) {
                        currentFieldName = parser.currentName();
                    } else {
                        if ("term".equals(currentFieldName)) {
                            value = parser.objectBytes();
                        } else if ("value".equals(currentFieldName)) {
                            value = parser.objectBytes();
                        } else if ("_name".equals(currentFieldName)) {
                            queryName = parser.text();
                        } else if ("boost".equals(currentFieldName)) {
                            boost = parser.floatValue();
                        } else {
                            throw new QueryParsingException(parseContext, "[term] query does not support [" + currentFieldName + "]");
                        }
                    }
                }
            } else if (token.isValue()) {
                if ("_name".equals(currentFieldName)) {
                    queryName = parser.text();
                } else if ("boost".equals(currentFieldName)) {
                    boost = parser.floatValue();
                } else {
                    fieldName = currentFieldName;
                    value = parser.objectBytes();
                }
            }
        }

<<<<<<< HEAD
        TermQueryBuilder termQuery = new TermQueryBuilder(fieldName, value);
        if (boost != 1.0f) {
            termQuery.boost(boost);
=======
        if (value == null) {
            throw new QueryParsingException(parseContext, "No value specified for term query");
        }

        Query query = null;
        FieldMapper mapper = parseContext.fieldMapper(fieldName);
        if (mapper != null) {
            query = mapper.termQuery(value, parseContext);
        }
        if (query == null) {
            query = new TermQuery(new Term(fieldName, BytesRefs.toBytesRef(value)));
>>>>>>> 5a0c456a
        }
        if (queryName != null) {
            termQuery.queryName(queryName);
        }
        termQuery.validate();
        return termQuery;
    }
}<|MERGE_RESOLUTION|>--- conflicted
+++ resolved
@@ -19,12 +19,9 @@
 
 package org.elasticsearch.index.query;
 
+import org.apache.lucene.search.TermQuery;
 import org.elasticsearch.common.inject.Inject;
 import org.elasticsearch.common.xcontent.XContentParser;
-<<<<<<< HEAD
-=======
-import org.elasticsearch.index.mapper.FieldMapper;
->>>>>>> 5a0c456a
 
 import java.io.IOException;
 
@@ -91,23 +88,9 @@
             }
         }
 
-<<<<<<< HEAD
         TermQueryBuilder termQuery = new TermQueryBuilder(fieldName, value);
         if (boost != 1.0f) {
             termQuery.boost(boost);
-=======
-        if (value == null) {
-            throw new QueryParsingException(parseContext, "No value specified for term query");
-        }
-
-        Query query = null;
-        FieldMapper mapper = parseContext.fieldMapper(fieldName);
-        if (mapper != null) {
-            query = mapper.termQuery(value, parseContext);
-        }
-        if (query == null) {
-            query = new TermQuery(new Term(fieldName, BytesRefs.toBytesRef(value)));
->>>>>>> 5a0c456a
         }
         if (queryName != null) {
             termQuery.queryName(queryName);
