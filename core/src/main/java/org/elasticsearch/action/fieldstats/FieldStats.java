/*
 * Licensed to Elasticsearch under one or more contributor
 * license agreements. See the NOTICE file distributed with
 * this work for additional information regarding copyright
 * ownership. Elasticsearch licenses this file to you under
 * the Apache License, Version 2.0 (the "License"); you may
 * not use this file except in compliance with the License.
 * You may obtain a copy of the License at
 *
 *    http://www.apache.org/licenses/LICENSE-2.0
 *
 * Unless required by applicable law or agreed to in writing,
 * software distributed under the License is distributed on an
 * "AS IS" BASIS, WITHOUT WARRANTIES OR CONDITIONS OF ANY
 * KIND, either express or implied.  See the License for the
 * specific language governing permissions and limitations
 * under the License.
 */

package org.elasticsearch.action.fieldstats;

import org.apache.lucene.document.InetAddressPoint;
import org.apache.lucene.util.BytesRef;
import org.apache.lucene.util.StringHelper;
import org.elasticsearch.common.io.stream.StreamInput;
import org.elasticsearch.common.io.stream.StreamOutput;
import org.elasticsearch.common.io.stream.Writeable;
import org.elasticsearch.common.joda.FormatDateTimeFormatter;
import org.elasticsearch.common.joda.Joda;
import org.elasticsearch.common.network.InetAddresses;
import org.elasticsearch.common.network.NetworkAddress;
import org.elasticsearch.common.xcontent.ToXContent;
import org.elasticsearch.common.xcontent.XContentBuilder;

import java.io.IOException;
import java.net.InetAddress;
import java.util.Objects;

public abstract class FieldStats<T> implements Writeable, ToXContent {

    private final byte type;
    private long maxDoc;
    private long docCount;
    private long sumDocFreq;
    private long sumTotalTermFreq;
    private boolean isSearchable;
    private boolean isAggregatable;
    protected T minValue;
    protected T maxValue;

    FieldStats(byte type,
               long maxDoc, long docCount, long sumDocFreq, long sumTotalTermFreq,
               boolean isSearchable, boolean isAggregatable, T minValue, T maxValue) {
        Objects.requireNonNull(minValue, "minValue must not be null");
        Objects.requireNonNull(maxValue, "maxValue must not be null");
        this.type = type;
        this.maxDoc = maxDoc;
        this.docCount = docCount;
        this.sumDocFreq = sumDocFreq;
        this.sumTotalTermFreq = sumTotalTermFreq;
        this.isSearchable = isSearchable;
        this.isAggregatable = isAggregatable;
        this.minValue = minValue;
        this.maxValue = maxValue;
    }

    byte getType() {
        return this.type;
    }

    public String getDisplayType() {
        switch (type) {
            case 0:
                return "integer";
            case 1:
                return "float";
            case 2:
                return "date";
            case 3:
                return "string";
            case 4:
                return "ip";
            default:
                throw new IllegalArgumentException("Unknown type.");
        }
    }

    /**
     * @return the total number of documents.
     *
     * Note that, documents marked as deleted that haven't yet been merged way aren't taken into account.
     */
    public long getMaxDoc() {
        return maxDoc;
    }

    /**
     * @return the number of documents that have at least one term for this field,
     * or -1 if this measurement isn't available.
     *
     * Note that, documents marked as deleted that haven't yet been merged way aren't taken into account.
     */
    public long getDocCount() {
        return docCount;
    }

    /**
     * @return The percentage of documents that have at least one value for this field.
     *
     * This is a derived statistic and is based on: 'doc_count / max_doc'
     */
    public int getDensity() {
        if (docCount < 0 || maxDoc <= 0) {
            return -1;
        }
        return (int) (docCount * 100 / maxDoc);
    }

    /**
     * @return the sum of each term's document frequency in this field, or -1 if this measurement isn't available.
     * Document frequency is the number of documents containing a particular term.
     *
     * Note that, documents marked as deleted that haven't yet been merged way aren't taken into account.
     */
    public long getSumDocFreq() {
        return sumDocFreq;
    }

    /**
     * @return the sum of the term frequencies of all terms in this field across all documents,
     * or -1 if this measurement
     * isn't available. Term frequency is the total number of occurrences of a term in a particular document and field.
     *
     * Note that, documents marked as deleted that haven't yet been merged way aren't taken into account.
     */
    public long getSumTotalTermFreq() {
        return sumTotalTermFreq;
    }

    /**
     * @return <code>true</code> if any of the instances of the field name is searchable.
     */
    public boolean isSearchable() {
        return isSearchable;
    }

    /**
     * @return <code>true</code> if any of the instances of the field name is aggregatable.
     */
    public boolean isAggregatable() {
        return isAggregatable;
    }

    /**
     * @return the lowest value in the field.
     *
     * Note that, documents marked as deleted that haven't yet been merged way aren't taken into account.
     */
    public T getMinValue() {
        return minValue;
    }

    /**
     * @return the highest value in the field.
     *
     * Note that, documents marked as deleted that haven't yet been merged way aren't taken into account.
     */
    public T getMaxValue() {
        return maxValue;
    }

    /**
     * @return the lowest value in the field represented as a string.
     *
     * Note that, documents marked as deleted that haven't yet been merged way aren't taken into account.
     */
    public abstract String getMinValueAsString();

    /**
     * @return the highest value in the field represented as a string.
     *
     * Note that, documents marked as deleted that haven't yet been merged way aren't taken into account.
     */
    public abstract String getMaxValueAsString();

    /**
     * @param value The string to be parsed
     * @param optionalFormat A string describing how to parse the specified value. Whether this parameter is supported
     *                       depends on the implementation. If optionalFormat is specified and the implementation
     *                       doesn't support it an {@link UnsupportedOperationException} is thrown
     */
    protected abstract T valueOf(String value, String optionalFormat);

    /**
     * Accumulates the provided stats into this stats instance.
     */
    public final void accumulate(FieldStats other) {
        this.maxDoc += other.maxDoc;
        if (other.docCount == -1) {
            this.docCount = -1;
        } else if (this.docCount != -1) {
            this.docCount += other.docCount;
        }
        if (other.sumDocFreq == -1) {
            this.sumDocFreq = -1;
        } else if (this.sumDocFreq != -1) {
            this.sumDocFreq += other.sumDocFreq;
        }
        if (other.sumTotalTermFreq == -1) {
            this.sumTotalTermFreq = -1;
        } else if (this.sumTotalTermFreq != -1) {
            this.sumTotalTermFreq += other.sumTotalTermFreq;
        }

        isSearchable |= other.isSearchable;
        isAggregatable |= other.isAggregatable;

        assert type == other.getType();
        updateMinMax((T) other.minValue, (T) other.maxValue);
    }

    private void updateMinMax(T min, T max) {
        if (compare(minValue, min) > 0) {
            minValue = min;
        }
        if (compare(maxValue, max) < 0) {
            maxValue = max;
        }
    }

    protected abstract int compare(T o1, T o2);

    @Override
    public XContentBuilder toXContent(XContentBuilder builder, Params params) throws IOException {
        builder.startObject();
        builder.field(TYPE_FIELD, getDisplayType());
        builder.field(MAX_DOC_FIELD, maxDoc);
        builder.field(DOC_COUNT_FIELD, docCount);
        builder.field(DENSITY_FIELD, getDensity());
        builder.field(SUM_DOC_FREQ_FIELD, sumDocFreq);
        builder.field(SUM_TOTAL_TERM_FREQ_FIELD, sumTotalTermFreq);
        builder.field(SEARCHABLE_FIELD, isSearchable);
        builder.field(AGGREGATABLE_FIELD, isAggregatable);
        toInnerXContent(builder);
        builder.endObject();
        return builder;
    }

    protected void toInnerXContent(XContentBuilder builder) throws IOException {
        builder.field(MIN_VALUE_FIELD, getMinValue());
        builder.field(MIN_VALUE_AS_STRING_FIELD, getMinValueAsString());
        builder.field(MAX_VALUE_FIELD, getMaxValue());
        builder.field(MAX_VALUE_AS_STRING_FIELD, getMaxValueAsString());
    }

    @Override
    public final void writeTo(StreamOutput out) throws IOException {
        out.writeByte(type);
        out.writeLong(maxDoc);
        out.writeLong(docCount);
        out.writeLong(sumDocFreq);
        out.writeLong(sumTotalTermFreq);
        out.writeBoolean(isSearchable);
        out.writeBoolean(isAggregatable);
        writeMinMax(out);
    }

    protected abstract void writeMinMax(StreamOutput out) throws IOException;

    /**
     * @return <code>true</code> if this instance matches with the provided index constraint,
     * otherwise <code>false</code> is returned
     */
    public boolean match(IndexConstraint constraint) {
        int cmp;
        T value  = valueOf(constraint.getValue(), constraint.getOptionalFormat());
        if (constraint.getProperty() == IndexConstraint.Property.MIN) {
            cmp = compare(minValue, value);
        } else if (constraint.getProperty() == IndexConstraint.Property.MAX) {
            cmp = compare(maxValue, value);
        } else {
            throw new IllegalArgumentException("Unsupported property [" + constraint.getProperty() + "]");
        }

        switch (constraint.getComparison()) {
            case GT:
                return cmp > 0;
            case GTE:
                return cmp >= 0;
            case LT:
                return cmp < 0;
            case LTE:
                return cmp <= 0;
            default:
                throw new IllegalArgumentException("Unsupported comparison [" + constraint.getComparison() + "]");
        }
    }

    @Override
    public boolean equals(Object o) {
        if (this == o) return true;
        if (o == null || getClass() != o.getClass()) return false;

        FieldStats<?> that = (FieldStats<?>) o;

        if (type != that.type) return false;
        if (maxDoc != that.maxDoc) return false;
        if (docCount != that.docCount) return false;
        if (sumDocFreq != that.sumDocFreq) return false;
        if (sumTotalTermFreq != that.sumTotalTermFreq) return false;
        if (isSearchable != that.isSearchable) return false;
        if (isAggregatable != that.isAggregatable) return false;
        if (!minValue.equals(that.minValue)) return false;
        return maxValue.equals(that.maxValue);

    }

    @Override
    public int hashCode() {
        return Objects.hash(type, maxDoc, docCount, sumDocFreq, sumTotalTermFreq, isSearchable, isAggregatable,
            minValue, maxValue);
    }

    public static class Long extends FieldStats<java.lang.Long> {
        public Long(long maxDoc, long docCount, long sumDocFreq, long sumTotalTermFreq,
                    boolean isSearchable, boolean isAggregatable,
                    long minValue, long maxValue) {
            super((byte) 0, maxDoc, docCount, sumDocFreq, sumTotalTermFreq,
                isSearchable, isAggregatable, minValue, maxValue);
        }

        @Override
        public int compare(java.lang.Long o1, java.lang.Long o2) {
            return o1.compareTo(o2);
        }

        @Override
        public void writeMinMax(StreamOutput out) throws IOException {
            out.writeLong(minValue);
            out.writeLong(maxValue);
        }

        @Override
        public java.lang.Long valueOf(String value, String optionalFormat) {
            return java.lang.Long.parseLong(value);
        }

        @Override
        public String getMinValueAsString() {
            return java.lang.Long.toString(minValue);
        }

        @Override
        public String getMaxValueAsString() {
            return java.lang.Long.toString(maxValue);
        }
    }

    public static class Double extends FieldStats<java.lang.Double> {
        public Double(long maxDoc, long docCount, long sumDocFreq, long sumTotalTermFreq,
                      boolean isSearchable, boolean isAggregatable,
                      double minValue, double maxValue) {
            super((byte) 1, maxDoc, docCount, sumDocFreq, sumTotalTermFreq, isSearchable, isAggregatable,
                minValue, maxValue);
        }

        @Override
        public int compare(java.lang.Double o1, java.lang.Double o2) {
            return o1.compareTo(o2);
        }

        @Override
        public void writeMinMax(StreamOutput out) throws IOException {
            out.writeDouble(minValue);
            out.writeDouble(maxValue);
        }

        @Override
        public java.lang.Double valueOf(String value, String optionalFormat) {
            if (optionalFormat != null) {
                throw new UnsupportedOperationException("custom format isn't supported");
            }
            return java.lang.Double.parseDouble(value);
        }

        @Override
        public String getMinValueAsString() {
            return java.lang.Double.toString(minValue);
        }

        @Override
        public String getMaxValueAsString() {
            return java.lang.Double.toString(maxValue);
        }
    }

    public static class Date extends FieldStats<java.lang.Long> {
        private FormatDateTimeFormatter formatter;

        public Date(long maxDoc, long docCount, long sumDocFreq, long sumTotalTermFreq,
                    boolean isSearchable, boolean isAggregatable,
                    FormatDateTimeFormatter formatter,
                    long minValue, long maxValue) {
            super((byte) 2, maxDoc, docCount, sumDocFreq, sumTotalTermFreq, isSearchable, isAggregatable,
                minValue, maxValue);
            this.formatter = formatter;
        }

        @Override
        public int compare(java.lang.Long o1, java.lang.Long o2) {
            return o1.compareTo(o2);
        }

        @Override
        public void writeMinMax(StreamOutput out) throws IOException {
            out.writeString(formatter.format());
            out.writeLong(minValue);
            out.writeLong(maxValue);
        }

        @Override
        public java.lang.Long valueOf(String value, String fmt) {
            FormatDateTimeFormatter f = formatter;
            if (fmt != null) {
                f = Joda.forPattern(fmt);
            }
            return f.parser().parseDateTime(value).getMillis();
        }

        @Override
        public String getMinValueAsString() {
            return formatter.printer().print(minValue);
        }

        @Override
        public String getMaxValueAsString() {
            return formatter.printer().print(maxValue);
        }

        @Override
        public boolean equals(Object o) {
            if (this == o) return true;
            if (o == null || getClass() != o.getClass()) return false;
            if (!super.equals(o)) return false;

            Date that = (Date) o;
            return Objects.equals(formatter.format(), that.formatter.format());
        }

        @Override
        public int hashCode() {
            int result = super.hashCode();
            result = 31 * result + formatter.format().hashCode();
            return result;
        }
    }

    public static class Text extends FieldStats<BytesRef> {
        public Text(long maxDoc, long docCount, long sumDocFreq, long sumTotalTermFreq,
                    boolean isSearchable, boolean isAggregatable,
                    BytesRef minValue, BytesRef maxValue) {
            super((byte) 3, maxDoc, docCount, sumDocFreq, sumTotalTermFreq,
                isSearchable, isAggregatable,
                minValue, maxValue);
        }

        @Override
        public int compare(BytesRef o1, BytesRef o2) {
            return o1.compareTo(o2);
        }

        @Override
        public void writeMinMax(StreamOutput out) throws IOException {
            out.writeBytesRef(minValue);
            out.writeBytesRef(maxValue);
        }

        @Override
        protected BytesRef valueOf(String value, String optionalFormat) {
            if (optionalFormat != null) {
                throw new UnsupportedOperationException("custom format isn't supported");
            }
            return new BytesRef(value);
        }

        @Override
        public String getMinValueAsString() {
            return minValue.utf8ToString();
        }

        @Override
        public String getMaxValueAsString() {
            return maxValue.utf8ToString();
        }

        @Override
        protected void toInnerXContent(XContentBuilder builder) throws IOException {
            builder.field(MIN_VALUE_FIELD, getMinValueAsString());
            builder.field(MAX_VALUE_FIELD, getMaxValueAsString());
        }
    }

    public static class Ip extends FieldStats<InetAddress> {
        public Ip(long maxDoc, long docCount, long sumDocFreq, long sumTotalTermFreq,
                  boolean isSearchable, boolean isAggregatable,
                  InetAddress minValue, InetAddress maxValue) {
            super((byte) 4, maxDoc, docCount, sumDocFreq, sumTotalTermFreq,
                isSearchable, isAggregatable,
                minValue, maxValue);
        }

        @Override
        public int compare(InetAddress o1, InetAddress o2) {
            byte[] b1 = InetAddressPoint.encode(o1);
            byte[] b2 = InetAddressPoint.encode(o2);
            return StringHelper.compare(b1.length, b1, 0, b2, 0);
        }

        @Override
        public void writeMinMax(StreamOutput out) throws IOException {
            byte[] b1 = InetAddressPoint.encode(minValue);
            byte[] b2 = InetAddressPoint.encode(maxValue);
            out.writeByte((byte) b1.length);
            out.writeBytes(b1);
            out.writeByte((byte) b2.length);
            out.writeBytes(b2);
        }

        @Override
        public InetAddress valueOf(String value, String fmt) {
            return InetAddresses.forString(value);
        }

        @Override
        public String getMinValueAsString() {
            return NetworkAddress.format(minValue);
        }

        @Override
        public String getMaxValueAsString() {
            return NetworkAddress.format(maxValue);
        }
    }

    public static FieldStats readFrom(StreamInput in) throws IOException {
        byte type = in.readByte();
        long maxDoc = in.readLong();
        long docCount = in.readLong();
        long sumDocFreq = in.readLong();
        long sumTotalTermFreq = in.readLong();
        boolean isSearchable = in.readBoolean();
        boolean isAggregatable = in.readBoolean();

        switch (type) {
            case 0:
                return new Long(maxDoc, docCount, sumDocFreq, sumTotalTermFreq,
                        isSearchable, isAggregatable, in.readLong(), in.readLong());

            case 1:
                return new Double(maxDoc, docCount, sumDocFreq, sumTotalTermFreq,
                    isSearchable, isAggregatable, in.readDouble(), in.readDouble());

            case 2:
                FormatDateTimeFormatter formatter = Joda.forPattern(in.readString());
                return new Date(maxDoc, docCount, sumDocFreq, sumTotalTermFreq,
                    isSearchable, isAggregatable, formatter, in.readLong(), in.readLong());


            case 3:
                return new Text(maxDoc, docCount, sumDocFreq, sumTotalTermFreq,
                    isSearchable, isAggregatable, in.readBytesRef(), in.readBytesRef());

            case 4:
                int l1 = in.readByte();
                byte[] b1 = new byte[l1];
                in.readBytes(b1, 0, l1);
                int l2 = in.readByte();
                byte[] b2 = new byte[l2];
                in.readBytes(b2, 0, l2);
                InetAddress min = InetAddressPoint.decode(b1);
                InetAddress max = InetAddressPoint.decode(b2);
                return new Ip(maxDoc, docCount, sumDocFreq, sumTotalTermFreq,
                    isSearchable, isAggregatable, min, max);

            default:
                throw new IllegalArgumentException("Unknown type.");
        }
    }

<<<<<<< HEAD
    public static String typeName(byte type) {
        switch (type) {
            case 0:
                return "whole-number";
            case 1:
                return "floating-point";
            case 2:
                return "date";
            case 3:
                return "text";
            case 4:
                return "ip";
            default:
                throw new IllegalArgumentException("Unknown type.");
        }
    }

    private static final class Fields {
        static final String MAX_DOC = new String("max_doc");
        static final String DOC_COUNT = new String("doc_count");
        static final String DENSITY = new String("density");
        static final String SUM_DOC_FREQ = new String("sum_doc_freq");
        static final String SUM_TOTAL_TERM_FREQ = new String("sum_total_term_freq");
        static final String SEARCHABLE = new String("searchable");
        static final String AGGREGATABLE = new String("aggregatable");
        static final String MIN_VALUE = new String("min_value");
        static final String MIN_VALUE_AS_STRING = new String("min_value_as_string");
        static final String MAX_VALUE = new String("max_value");
        static final String MAX_VALUE_AS_STRING = new String("max_value_as_string");
    }

=======
    static final String TYPE_FIELD = new String("type");
    static final String MAX_DOC_FIELD = new String("max_doc");
    static final String DOC_COUNT_FIELD = new String("doc_count");
    static final String DENSITY_FIELD = new String("density");
    static final String SUM_DOC_FREQ_FIELD = new String("sum_doc_freq");
    static final String SUM_TOTAL_TERM_FREQ_FIELD = new String("sum_total_term_freq");
    static final String SEARCHABLE_FIELD = new String("searchable");
    static final String AGGREGATABLE_FIELD = new String("aggregatable");
    static final String MIN_VALUE_FIELD = new String("min_value");
    static final String MIN_VALUE_AS_STRING_FIELD = new String("min_value_as_string");
    static final String MAX_VALUE_FIELD = new String("max_value");
    static final String MAX_VALUE_AS_STRING_FIELD = new String("max_value_as_string");
>>>>>>> 85402d52
}<|MERGE_RESOLUTION|>--- conflicted
+++ resolved
@@ -587,50 +587,17 @@
         }
     }
 
-<<<<<<< HEAD
-    public static String typeName(byte type) {
-        switch (type) {
-            case 0:
-                return "whole-number";
-            case 1:
-                return "floating-point";
-            case 2:
-                return "date";
-            case 3:
-                return "text";
-            case 4:
-                return "ip";
-            default:
-                throw new IllegalArgumentException("Unknown type.");
-        }
-    }
-
-    private static final class Fields {
-        static final String MAX_DOC = new String("max_doc");
-        static final String DOC_COUNT = new String("doc_count");
-        static final String DENSITY = new String("density");
-        static final String SUM_DOC_FREQ = new String("sum_doc_freq");
-        static final String SUM_TOTAL_TERM_FREQ = new String("sum_total_term_freq");
-        static final String SEARCHABLE = new String("searchable");
-        static final String AGGREGATABLE = new String("aggregatable");
-        static final String MIN_VALUE = new String("min_value");
-        static final String MIN_VALUE_AS_STRING = new String("min_value_as_string");
-        static final String MAX_VALUE = new String("max_value");
-        static final String MAX_VALUE_AS_STRING = new String("max_value_as_string");
-    }
-
-=======
-    static final String TYPE_FIELD = new String("type");
-    static final String MAX_DOC_FIELD = new String("max_doc");
-    static final String DOC_COUNT_FIELD = new String("doc_count");
-    static final String DENSITY_FIELD = new String("density");
-    static final String SUM_DOC_FREQ_FIELD = new String("sum_doc_freq");
-    static final String SUM_TOTAL_TERM_FREQ_FIELD = new String("sum_total_term_freq");
-    static final String SEARCHABLE_FIELD = new String("searchable");
-    static final String AGGREGATABLE_FIELD = new String("aggregatable");
-    static final String MIN_VALUE_FIELD = new String("min_value");
-    static final String MIN_VALUE_AS_STRING_FIELD = new String("min_value_as_string");
-    static final String MAX_VALUE_FIELD = new String("max_value");
-    static final String MAX_VALUE_AS_STRING_FIELD = new String("max_value_as_string");
->>>>>>> 85402d52
+    private static final String TYPE_FIELD = "type";
+    private static final String MAX_DOC_FIELD = "max_doc";
+    private static final String DOC_COUNT_FIELD = "doc_count";
+    private static final String DENSITY_FIELD = "density";
+    private static final String SUM_DOC_FREQ_FIELD = "sum_doc_freq";
+    private static final String SUM_TOTAL_TERM_FREQ_FIELD = "sum_total_term_freq";
+    private static final String SEARCHABLE_FIELD = "searchable";
+    private static final String AGGREGATABLE_FIELD = "aggregatable";
+    private static final String MIN_VALUE_FIELD = "min_value";
+    private static final String MIN_VALUE_AS_STRING_FIELD = "min_value_as_string";
+    private static final String MAX_VALUE_FIELD = "max_value";
+    private static final String MAX_VALUE_AS_STRING_FIELD = "max_value_as_string";
+
 }