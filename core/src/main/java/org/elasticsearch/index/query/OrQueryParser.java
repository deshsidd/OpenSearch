/*
 * Licensed to Elasticsearch under one or more contributor
 * license agreements. See the NOTICE file distributed with
 * this work for additional information regarding copyright
 * ownership. Elasticsearch licenses this file to you under
 * the Apache License, Version 2.0 (the "License"); you may
 * not use this file except in compliance with the License.
 * You may obtain a copy of the License at
 *
 *    http://www.apache.org/licenses/LICENSE-2.0
 *
 * Unless required by applicable law or agreed to in writing,
 * software distributed under the License is distributed on an
 * "AS IS" BASIS, WITHOUT WARRANTIES OR CONDITIONS OF ANY
 * KIND, either express or implied.  See the License for the
 * specific language governing permissions and limitations
 * under the License.
 */

package org.elasticsearch.index.query;

import org.elasticsearch.common.inject.Inject;
import org.elasticsearch.common.xcontent.XContentParser;

import java.io.IOException;
import java.util.ArrayList;

/**
 * Parser for or query
 * @deprecated use bool query instead
 */
@Deprecated
public class OrQueryParser extends BaseQueryParser<OrQueryBuilder> {

    @Inject
    public OrQueryParser() {
    }

    @Override
    public String[] names() {
        return new String[]{OrQueryBuilder.NAME};
    }

    @Override
    public OrQueryBuilder fromXContent(QueryParseContext parseContext) throws IOException, QueryParsingException {
        XContentParser parser = parseContext.parser();

<<<<<<< HEAD
        final ArrayList<QueryBuilder> queries = newArrayList();
=======
        ArrayList<Query> queries = new ArrayList<>();
>>>>>>> db5e225a
        boolean queriesFound = false;

        float boost = AbstractQueryBuilder.DEFAULT_BOOST;
        String queryName = null;
        String currentFieldName = null;
        XContentParser.Token token = parser.currentToken();
        if (token == XContentParser.Token.START_ARRAY) {
            while ((token = parser.nextToken()) != XContentParser.Token.END_ARRAY) {
                queriesFound = true;
                QueryBuilder filter = parseContext.parseInnerFilterToQueryBuilder();
                if (filter != null) {
                    queries.add(filter);
                }
            }
        } else {
            while ((token = parser.nextToken()) != XContentParser.Token.END_OBJECT) {
                if (token == XContentParser.Token.FIELD_NAME) {
                    currentFieldName = parser.currentName();
                } else if (token == XContentParser.Token.START_ARRAY) {
                    if ("filters".equals(currentFieldName)) {
                        queriesFound = true;
                        while ((token = parser.nextToken()) != XContentParser.Token.END_ARRAY) {
                            QueryBuilder filter = parseContext.parseInnerFilterToQueryBuilder();
                            if (filter != null) {
                                queries.add(filter);
                            }
                        }
                    }
                } else if (token.isValue()) {
                    if ("_name".equals(currentFieldName)) {
                        queryName = parser.text();
                    } else if ("boost".equals(currentFieldName)) {
                        boost = parser.floatValue();
                    } else {
                        throw new QueryParsingException(parseContext, "[or] query does not support [" + currentFieldName + "]");
                    }
                }
            }
        }

        if (!queriesFound) {
            throw new QueryParsingException(parseContext, "[or] query requires 'filters' to be set on it'");
        }

        OrQueryBuilder orQuery = new OrQueryBuilder();
        for (QueryBuilder query : queries) {
            orQuery.add(query);
        }
        orQuery.queryName(queryName);
        orQuery.boost(boost);
        return orQuery;
    }

    @Override
    public OrQueryBuilder getBuilderPrototype() {
        return OrQueryBuilder.PROTOTYPE;
    }
}<|MERGE_RESOLUTION|>--- conflicted
+++ resolved
@@ -45,11 +45,7 @@
     public OrQueryBuilder fromXContent(QueryParseContext parseContext) throws IOException, QueryParsingException {
         XContentParser parser = parseContext.parser();
 
-<<<<<<< HEAD
-        final ArrayList<QueryBuilder> queries = newArrayList();
-=======
-        ArrayList<Query> queries = new ArrayList<>();
->>>>>>> db5e225a
+        final ArrayList<QueryBuilder> queries = new ArrayList<>();
         boolean queriesFound = false;
 
         float boost = AbstractQueryBuilder.DEFAULT_BOOST;
