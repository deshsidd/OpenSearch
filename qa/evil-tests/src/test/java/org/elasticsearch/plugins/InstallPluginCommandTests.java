/*
 * Licensed to Elasticsearch under one or more contributor
 * license agreements. See the NOTICE file distributed with
 * this work for additional information regarding copyright
 * ownership. Elasticsearch licenses this file to you under
 * the Apache License, Version 2.0 (the "License"); you may
 * not use this file except in compliance with the License.
 * You may obtain a copy of the License at
 *
 *    http://www.apache.org/licenses/LICENSE-2.0
 *
 * Unless required by applicable law or agreed to in writing,
 * software distributed under the License is distributed on an
 * "AS IS" BASIS, WITHOUT WARRANTIES OR CONDITIONS OF ANY
 * KIND, either express or implied.  See the License for the
 * specific language governing permissions and limitations
 * under the License.
 */

package org.elasticsearch.plugins;

import java.io.IOException;
import java.io.InputStream;
import java.net.MalformedURLException;
import java.net.URL;
import java.nio.charset.StandardCharsets;
import java.nio.file.DirectoryStream;
import java.nio.file.FileAlreadyExistsException;
import java.nio.file.FileVisitResult;
import java.nio.file.Files;
import java.nio.file.NoSuchFileException;
import java.nio.file.Path;
import java.nio.file.SimpleFileVisitor;
import java.nio.file.StandardCopyOption;
import java.nio.file.attribute.BasicFileAttributes;
import java.nio.file.attribute.PosixFileAttributeView;
import java.nio.file.attribute.PosixFileAttributes;
import java.nio.file.attribute.PosixFilePermission;
import java.util.Arrays;
import java.util.HashSet;
import java.util.List;
import java.util.Set;
import java.util.zip.ZipEntry;
import java.util.zip.ZipOutputStream;

import org.apache.lucene.util.LuceneTestCase;
import org.elasticsearch.Version;
import org.elasticsearch.cli.ExitCodes;
import org.elasticsearch.common.cli.CliTool;
import org.elasticsearch.common.cli.CliToolTestCase;
import org.elasticsearch.common.cli.MockTerminal;
import org.elasticsearch.common.cli.Terminal;
import org.elasticsearch.cli.UserError;
import org.elasticsearch.common.settings.Settings;
import org.elasticsearch.env.Environment;
import org.elasticsearch.test.ESTestCase;
import org.elasticsearch.test.PosixPermissionsResetter;
import org.junit.BeforeClass;

@LuceneTestCase.SuppressFileSystems("*")
public class InstallPluginCommandTests extends ESTestCase {

    private static boolean isPosix;

    @BeforeClass
    public static void checkPosix() throws IOException {
        isPosix = Files.getFileAttributeView(createTempFile(), PosixFileAttributeView.class) != null;
    }

    /** Creates a test environment with bin, config and plugins directories. */
    static Environment createEnv() throws IOException {
        Path home = createTempDir();
        Files.createDirectories(home.resolve("bin"));
        Files.createFile(home.resolve("bin").resolve("elasticsearch"));
        Files.createDirectories(home.resolve("config"));
        Files.createFile(home.resolve("config").resolve("elasticsearch.yml"));
        Files.createDirectories(home.resolve("plugins"));
        Settings settings = Settings.builder()
            .put("path.home", home)
            .build();
        return new Environment(settings);
    }

    /** creates a fake jar file with empty class files */
    static void writeJar(Path jar, String... classes) throws IOException {
        try (ZipOutputStream stream = new ZipOutputStream(Files.newOutputStream(jar))) {
            for (String clazz : classes) {
                stream.putNextEntry(new ZipEntry(clazz + ".class")); // no package names, just support simple classes
            }
        }
    }

    static String writeZip(Path structure, String prefix) throws IOException {
        Path zip = createTempDir().resolve(structure.getFileName() + ".zip");
        try (ZipOutputStream stream = new ZipOutputStream(Files.newOutputStream(zip))) {
            Files.walkFileTree(structure, new SimpleFileVisitor<Path>() {
                @Override
                public FileVisitResult visitFile(Path file, BasicFileAttributes attrs) throws IOException {
                    String target = (prefix == null ? "" : prefix + "/") + structure.relativize(file).toString();
                    stream.putNextEntry(new ZipEntry(target));
                    Files.copy(file, stream);
                    return FileVisitResult.CONTINUE;
                }
            });
        }
        return zip.toUri().toURL().toString();
    }

    /** creates a plugin .zip and returns the url for testing */
    static String createPlugin(String name, Path structure) throws IOException {
        PluginTestUtil.writeProperties(structure,
            "description", "fake desc",
            "name", name,
            "version", "1.0",
            "elasticsearch.version", Version.CURRENT.toString(),
            "java.version", System.getProperty("java.specification.version"),
            "classname", "FakePlugin");
        writeJar(structure.resolve("plugin.jar"), "FakePlugin");
        return writeZip(structure, "elasticsearch");
    }

<<<<<<< HEAD
    static CliToolTestCase.CaptureOutputTerminal installPlugin(String pluginUrl, Environment env) throws Exception {
        CliToolTestCase.CaptureOutputTerminal terminal = new CliToolTestCase.CaptureOutputTerminal(Terminal.Verbosity.NORMAL);
        new InstallPluginCommand(env).execute(terminal, pluginUrl, true);
=======
    static MockTerminal installPlugin(String pluginUrl, Environment env) throws Exception {
        MockTerminal terminal = new MockTerminal();
        CliTool.ExitStatus status = new InstallPluginCommand(terminal, pluginUrl, true).execute(env.settings(), env);
        assertEquals(CliTool.ExitStatus.OK, status);
>>>>>>> 0b0a2513
        return terminal;
    }

    void assertPlugin(String name, Path original, Environment env) throws IOException {
        Path got = env.pluginsFile().resolve(name);
        assertTrue("dir " + name + " exists", Files.exists(got));
        assertTrue("jar was copied", Files.exists(got.resolve("plugin.jar")));
        assertFalse("bin was not copied", Files.exists(got.resolve("bin")));
        assertFalse("config was not copied", Files.exists(got.resolve("config")));
        if (Files.exists(original.resolve("bin"))) {
            Path binDir = env.binFile().resolve(name);
            assertTrue("bin dir exists", Files.exists(binDir));
            assertTrue("bin is a dir", Files.isDirectory(binDir));
            PosixFileAttributes binAttributes = null;
            if (isPosix) {
                binAttributes = Files.readAttributes(env.binFile(), PosixFileAttributes.class);
            }
            try (DirectoryStream<Path> stream = Files.newDirectoryStream(binDir)) {
                for (Path file : stream) {
                    assertFalse("not a dir", Files.isDirectory(file));
                    if (isPosix) {
                        PosixFileAttributes attributes = Files.readAttributes(file, PosixFileAttributes.class);
                        Set<PosixFilePermission> expectedPermissions = new HashSet<>(binAttributes.permissions());
                        expectedPermissions.add(PosixFilePermission.OWNER_EXECUTE);
                        expectedPermissions.add(PosixFilePermission.GROUP_EXECUTE);
                        expectedPermissions.add(PosixFilePermission.OTHERS_EXECUTE);
                        assertEquals(expectedPermissions, attributes.permissions());
                    }
                }
            }
        }
        if (Files.exists(original.resolve("config"))) {
            Path configDir = env.configFile().resolve(name);
            assertTrue("config dir exists", Files.exists(configDir));
            assertTrue("config is a dir", Files.isDirectory(configDir));
            try (DirectoryStream<Path> stream = Files.newDirectoryStream(configDir)) {
                for (Path file : stream) {
                    assertFalse("not a dir", Files.isDirectory(file));
                }
            }
        }
        assertInstallCleaned(env);
    }

    void assertInstallCleaned(Environment env) throws IOException {
        try (DirectoryStream<Path> stream = Files.newDirectoryStream(env.pluginsFile())) {
            for (Path file : stream) {
                if (file.getFileName().toString().startsWith(".installing")) {
                    fail("Installation dir still exists, " + file);
                }
            }
        }
    }

    public void testSomethingWorks() throws Exception {
        Environment env = createEnv();
        Path pluginDir = createTempDir();
        String pluginZip = createPlugin("fake", pluginDir);
        installPlugin(pluginZip, env);
        assertPlugin("fake", pluginDir, env);
    }

    public void testSpaceInUrl() throws Exception {
        Environment env = createEnv();
        Path pluginDir = createTempDir();
        String pluginZip = createPlugin("fake", pluginDir);
        Path pluginZipWithSpaces = createTempFile("foo bar", ".zip");
        try (InputStream in = new URL(pluginZip).openStream()) {
            Files.copy(in, pluginZipWithSpaces, StandardCopyOption.REPLACE_EXISTING);
        }
        installPlugin(pluginZipWithSpaces.toUri().toURL().toString(), env);
        assertPlugin("fake", pluginDir, env);
    }

    public void testMalformedUrlNotMaven() throws Exception {
        // has two colons, so it appears similar to maven coordinates
        MalformedURLException e = expectThrows(MalformedURLException.class, () -> {
            installPlugin("://host:1234", createEnv());
        });
        assertTrue(e.getMessage(), e.getMessage().contains("no protocol"));
    }

    public void testPluginsDirMissing() throws Exception {
        Environment env = createEnv();
        Files.delete(env.pluginsFile());
        Path pluginDir = createTempDir();
        String pluginZip = createPlugin("fake", pluginDir);
        installPlugin(pluginZip, env);
        assertPlugin("fake", pluginDir, env);
    }

    public void testPluginsDirReadOnly() throws Exception {
        assumeTrue("posix filesystem", isPosix);
        Environment env = createEnv();
        try (PosixPermissionsResetter pluginsAttrs = new PosixPermissionsResetter(env.pluginsFile())) {
            pluginsAttrs.setPermissions(new HashSet<>());
            String pluginZip = createPlugin("fake", createTempDir());
            IOException e = expectThrows(IOException.class, () -> {
                installPlugin(pluginZip, env);
            });
            assertTrue(e.getMessage(), e.getMessage().contains(env.pluginsFile().toString()));
        }
        assertInstallCleaned(env);
    }

    public void testBuiltinModule() throws Exception {
        Environment env = createEnv();
        String pluginZip = createPlugin("lang-groovy", createTempDir());
        UserError e = expectThrows(UserError.class, () -> {
            installPlugin(pluginZip, env);
        });
        assertTrue(e.getMessage(), e.getMessage().contains("is a system module"));
        assertInstallCleaned(env);
    }

    public void testJarHell() throws Exception {
        Environment env = createEnv();
        Path pluginDir = createTempDir();
        writeJar(pluginDir.resolve("other.jar"), "FakePlugin");
        String pluginZip = createPlugin("fake", pluginDir); // adds plugin.jar with FakePlugin
        IllegalStateException e = expectThrows(IllegalStateException.class, () -> {
            installPlugin(pluginZip, env);
        });
        assertTrue(e.getMessage(), e.getMessage().contains("jar hell"));
        assertInstallCleaned(env);
    }

    public void testIsolatedPlugins() throws Exception {
        Environment env = createEnv();
        // these both share the same FakePlugin class
        Path pluginDir1 = createTempDir();
        String pluginZip1 = createPlugin("fake1", pluginDir1);
        installPlugin(pluginZip1, env);
        Path pluginDir2 = createTempDir();
        String pluginZip2 = createPlugin("fake2", pluginDir2);
        installPlugin(pluginZip2, env);
        assertPlugin("fake1", pluginDir1, env);
        assertPlugin("fake2", pluginDir2, env);
    }

    public void testPurgatoryJarHell() throws Exception {
        Environment env = createEnv();
        Path pluginDir1 = createTempDir();
        PluginTestUtil.writeProperties(pluginDir1,
            "description", "fake desc",
            "name", "fake1",
            "version", "1.0",
            "elasticsearch.version", Version.CURRENT.toString(),
            "java.version", System.getProperty("java.specification.version"),
            "classname", "FakePlugin",
            "isolated", "false");
        writeJar(pluginDir1.resolve("plugin.jar"), "FakePlugin");
        String pluginZip1 = writeZip(pluginDir1, "elasticsearch");
        installPlugin(pluginZip1, env);

        Path pluginDir2 = createTempDir();
        PluginTestUtil.writeProperties(pluginDir2,
            "description", "fake desc",
            "name", "fake2",
            "version", "1.0",
            "elasticsearch.version", Version.CURRENT.toString(),
            "java.version", System.getProperty("java.specification.version"),
            "classname", "FakePlugin",
            "isolated", "false");
        writeJar(pluginDir2.resolve("plugin.jar"), "FakePlugin");
        String pluginZip2 = writeZip(pluginDir2, "elasticsearch");
        IllegalStateException e = expectThrows(IllegalStateException.class, () -> {
            installPlugin(pluginZip2, env);
        });
        assertTrue(e.getMessage(), e.getMessage().contains("jar hell"));
        assertInstallCleaned(env);
    }

    public void testExistingPlugin() throws Exception {
        Environment env = createEnv();
        String pluginZip = createPlugin("fake", createTempDir());
        installPlugin(pluginZip, env);
        UserError e = expectThrows(UserError.class, () -> {
            installPlugin(pluginZip, env);
        });
        assertTrue(e.getMessage(), e.getMessage().contains("already exists"));
        assertInstallCleaned(env);
    }

    public void testBin() throws Exception {
        Environment env = createEnv();
        Path pluginDir = createTempDir();
        Path binDir = pluginDir.resolve("bin");
        Files.createDirectory(binDir);
        Files.createFile(binDir.resolve("somescript"));
        String pluginZip = createPlugin("fake", pluginDir);
        installPlugin(pluginZip, env);
        assertPlugin("fake", pluginDir, env);
    }

    public void testBinNotDir() throws Exception {
        Environment env = createEnv();
        Path pluginDir = createTempDir();
        Path binDir = pluginDir.resolve("bin");
        Files.createFile(binDir);
        String pluginZip = createPlugin("fake", pluginDir);
        UserError e = expectThrows(UserError.class, () -> {
            installPlugin(pluginZip, env);
        });
        assertTrue(e.getMessage(), e.getMessage().contains("not a directory"));
        assertInstallCleaned(env);
    }

    public void testBinContainsDir() throws Exception {
        Environment env = createEnv();
        Path pluginDir = createTempDir();
        Path dirInBinDir = pluginDir.resolve("bin").resolve("foo");
        Files.createDirectories(dirInBinDir);
        Files.createFile(dirInBinDir.resolve("somescript"));
        String pluginZip = createPlugin("fake", pluginDir);
        UserError e = expectThrows(UserError.class, () -> {
            installPlugin(pluginZip, env);
        });
        assertTrue(e.getMessage(), e.getMessage().contains("Directories not allowed in bin dir for plugin"));
        assertInstallCleaned(env);
    }

    public void testBinConflict() throws Exception {
        Environment env = createEnv();
        Path pluginDir = createTempDir();
        Path binDir = pluginDir.resolve("bin");
        Files.createDirectory(binDir);
        Files.createFile(binDir.resolve("somescript"));
        String pluginZip = createPlugin("elasticsearch", pluginDir);
        FileAlreadyExistsException e = expectThrows(FileAlreadyExistsException.class, () -> {
            installPlugin(pluginZip, env);
        });
        assertTrue(e.getMessage(), e.getMessage().contains(env.binFile().resolve("elasticsearch").toString()));
        assertInstallCleaned(env);
    }

    public void testBinPermissions() throws Exception {
        assumeTrue("posix filesystem", isPosix);
        Environment env = createEnv();
        Path pluginDir = createTempDir();
        Path binDir = pluginDir.resolve("bin");
        Files.createDirectory(binDir);
        Files.createFile(binDir.resolve("somescript"));
        String pluginZip = createPlugin("fake", pluginDir);
        try (PosixPermissionsResetter binAttrs = new PosixPermissionsResetter(env.binFile())) {
            Set<PosixFilePermission> perms = binAttrs.getCopyPermissions();
            // make sure at least one execute perm is missing, so we know we forced it during installation
            perms.remove(PosixFilePermission.GROUP_EXECUTE);
            binAttrs.setPermissions(perms);
            installPlugin(pluginZip, env);
            assertPlugin("fake", pluginDir, env);
        }
    }

    public void testConfig() throws Exception {
        Environment env = createEnv();
        Path pluginDir = createTempDir();
        Path configDir = pluginDir.resolve("config");
        Files.createDirectory(configDir);
        Files.createFile(configDir.resolve("custom.yaml"));
        String pluginZip = createPlugin("fake", pluginDir);
        installPlugin(pluginZip, env);
        assertPlugin("fake", pluginDir, env);
    }

    public void testExistingConfig() throws Exception {
        Environment env = createEnv();
        Path envConfigDir = env.configFile().resolve("fake");
        Files.createDirectories(envConfigDir);
        Files.write(envConfigDir.resolve("custom.yaml"), "existing config".getBytes(StandardCharsets.UTF_8));
        Path pluginDir = createTempDir();
        Path configDir = pluginDir.resolve("config");
        Files.createDirectory(configDir);
        Files.write(configDir.resolve("custom.yaml"), "new config".getBytes(StandardCharsets.UTF_8));
        Files.createFile(configDir.resolve("other.yaml"));
        String pluginZip = createPlugin("fake", pluginDir);
        installPlugin(pluginZip, env);
        assertPlugin("fake", pluginDir, env);
        List<String> configLines = Files.readAllLines(envConfigDir.resolve("custom.yaml"), StandardCharsets.UTF_8);
        assertEquals(1, configLines.size());
        assertEquals("existing config", configLines.get(0));
        assertTrue(Files.exists(envConfigDir.resolve("other.yaml")));
    }

    public void testConfigNotDir() throws Exception {
        Environment env = createEnv();
        Path pluginDir = createTempDir();
        Path configDir = pluginDir.resolve("config");
        Files.createFile(configDir);
        String pluginZip = createPlugin("fake", pluginDir);
        UserError e = expectThrows(UserError.class, () -> {
            installPlugin(pluginZip, env);
        });
        assertTrue(e.getMessage(), e.getMessage().contains("not a directory"));
        assertInstallCleaned(env);
    }

    public void testConfigContainsDir() throws Exception {
        Environment env = createEnv();
        Path pluginDir = createTempDir();
        Path dirInConfigDir = pluginDir.resolve("config").resolve("foo");
        Files.createDirectories(dirInConfigDir);
        Files.createFile(dirInConfigDir.resolve("myconfig.yml"));
        String pluginZip = createPlugin("fake", pluginDir);
        UserError e = expectThrows(UserError.class, () -> {
            installPlugin(pluginZip, env);
        });
        assertTrue(e.getMessage(), e.getMessage().contains("Directories not allowed in config dir for plugin"));
        assertInstallCleaned(env);
    }

    public void testConfigConflict() throws Exception {
        Environment env = createEnv();
        Path pluginDir = createTempDir();
        Path configDir = pluginDir.resolve("config");
        Files.createDirectory(configDir);
        Files.createFile(configDir.resolve("myconfig.yml"));
        String pluginZip = createPlugin("elasticsearch.yml", pluginDir);
        FileAlreadyExistsException e = expectThrows(FileAlreadyExistsException.class, () -> {
            installPlugin(pluginZip, env);
        });
        assertTrue(e.getMessage(), e.getMessage().contains(env.configFile().resolve("elasticsearch.yml").toString()));
        assertInstallCleaned(env);
    }

    public void testMissingDescriptor() throws Exception {
        Environment env = createEnv();
        Path pluginDir = createTempDir();
        Files.createFile(pluginDir.resolve("fake.yml"));
        String pluginZip = writeZip(pluginDir, "elasticsearch");
        NoSuchFileException e = expectThrows(NoSuchFileException.class, () -> {
            installPlugin(pluginZip, env);
        });
        assertTrue(e.getMessage(), e.getMessage().contains("plugin-descriptor.properties"));
        assertInstallCleaned(env);
    }

    public void testMissingDirectory() throws Exception {
        Environment env = createEnv();
        Path pluginDir = createTempDir();
        Files.createFile(pluginDir.resolve(PluginInfo.ES_PLUGIN_PROPERTIES));
        String pluginZip = writeZip(pluginDir, null);
        UserError e = expectThrows(UserError.class, () -> {
            installPlugin(pluginZip, env);
        });
        assertTrue(e.getMessage(), e.getMessage().contains("`elasticsearch` directory is missing in the plugin zip"));
        assertInstallCleaned(env);
    }

    // TODO: test batch flag?
    // TODO: test checksum (need maven/official below)
    // TODO: test maven, official, and staging install...need tests with fixtures...
}<|MERGE_RESOLUTION|>--- conflicted
+++ resolved
@@ -119,16 +119,9 @@
         return writeZip(structure, "elasticsearch");
     }
 
-<<<<<<< HEAD
-    static CliToolTestCase.CaptureOutputTerminal installPlugin(String pluginUrl, Environment env) throws Exception {
-        CliToolTestCase.CaptureOutputTerminal terminal = new CliToolTestCase.CaptureOutputTerminal(Terminal.Verbosity.NORMAL);
-        new InstallPluginCommand(env).execute(terminal, pluginUrl, true);
-=======
     static MockTerminal installPlugin(String pluginUrl, Environment env) throws Exception {
         MockTerminal terminal = new MockTerminal();
-        CliTool.ExitStatus status = new InstallPluginCommand(terminal, pluginUrl, true).execute(env.settings(), env);
-        assertEquals(CliTool.ExitStatus.OK, status);
->>>>>>> 0b0a2513
+        new InstallPluginCommand(env).execute(terminal, pluginUrl, true);
         return terminal;
     }
 
