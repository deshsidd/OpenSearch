--- conflicted
+++ resolved
@@ -81,10 +81,6 @@
     public static final Version V_1_3_0 = new Version(1030099, org.apache.lucene.util.Version.LUCENE_8_10_1);
     public static final Version V_1_3_1 = new Version(1030199, org.apache.lucene.util.Version.LUCENE_8_10_1);
     public static final Version V_1_3_2 = new Version(1030299, org.apache.lucene.util.Version.LUCENE_8_10_1);
-<<<<<<< HEAD
-    public static final Version V_1_4_0 = new Version(1040099, org.apache.lucene.util.Version.LUCENE_8_10_1);
-=======
->>>>>>> a89b7e62
     public static final Version V_2_0_0 = new Version(2000099, org.apache.lucene.util.Version.LUCENE_9_1_0);
     public static final Version V_2_1_0 = new Version(2010099, org.apache.lucene.util.Version.LUCENE_9_1_0);
     public static final Version V_3_0_0 = new Version(3000099, org.apache.lucene.util.Version.LUCENE_9_1_0);
